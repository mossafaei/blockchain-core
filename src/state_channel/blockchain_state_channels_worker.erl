--- conflicted
+++ resolved
@@ -256,13 +256,8 @@
             of
                 {error, _Reason} ->
                     lager:warning(
-<<<<<<< HEAD
-                        "dropping this packet because: ~p ~p",
-                        [_Reason, blockchain_state_channel_v1:id(SC)]
-=======
                         "[~p] dropping this packet because: ~p",
                         [blockchain_state_channel_v1:name(SC), _Reason]
->>>>>>> 6eaee7f7
                     ),
                     ok = send_offer_rejection(HandlerPid, Offer),
                     {noreply, State0};
