
%%%-------------------------------------------------------------------
%% @doc
%% == Blockchain Core Worker ==
%% @end
%%%-------------------------------------------------------------------
-module(blockchain_worker).

-behavior(gen_server).

-include("blockchain_vars.hrl").

%% ------------------------------------------------------------------
%% API Function Exports
%% ------------------------------------------------------------------
-export([
    start_link/1,
    blockchain/0, blockchain/1,
    num_consensus_members/0,
    consensus_addrs/0,
    integrate_genesis_block/1,
    submit_txn/1, submit_txn/2,
    peer_height/3,
    notify/1,
    mismatch/0,
    signed_metadata_fun/0,

    new_ledger/1,

<<<<<<< HEAD
    load/1,
=======
    load/2,
>>>>>>> bd3e0675

    maybe_sync/0,
    sync/0,
    cancel_sync/0,
    pause_sync/0,
    sync_paused/0,

    set_resyncing/3,
    resync_done/0,
    is_resyncing/0,

    set_absorbing/3,
    absorb_done/0,
    is_absorbing/0
]).

%% ------------------------------------------------------------------
%% gen_server Function Exports
%% ------------------------------------------------------------------
-export([
    init/1,
    handle_call/3,
    handle_cast/2,
    handle_info/2,
    terminate/2,
    code_change/3
]).

-include("blockchain.hrl").

-define(SERVER, ?MODULE).
-define(SYNC_TIME, 75000).

-record(state,
        {
         blockchain :: undefined | {no_genesis, blockchain:blockchain()} | blockchain:blockchain(),
         swarm :: undefined | pid(),
         swarm_tid :: undefined | ets:tab(),
         sync_timer = make_ref() :: reference(),
         sync_ref = make_ref() :: reference(),
         sync_pid :: undefined | pid(),
         sync_paused = false :: boolean(),
         gossip_ref = make_ref() :: reference(),
         absorb_info :: undefined | {pid(), reference()},
         absorb_retries = 3 :: pos_integer(),
         resync_info :: undefined | {pid(), reference()},
         resync_retries = 3 :: pos_integer()
        }).

%% ------------------------------------------------------------------
%% API Function Definitions
%% ------------------------------------------------------------------
start_link(Args) ->
    gen_server:start_link({local, ?SERVER}, ?SERVER, Args, [{hibernate_after, 5000}]).

%%--------------------------------------------------------------------
%% @doc
%% @end
%%--------------------------------------------------------------------
-spec blockchain() -> blockchain:blockchain()  | undefined.
blockchain() ->
    gen_server:call(?SERVER, blockchain, infinity).

-spec blockchain(blockchain:blockchain()) -> ok.
blockchain(Chain) ->
    gen_server:call(?SERVER, {blockchain, Chain}, infinity).

%%--------------------------------------------------------------------
%% @doc
%% @end
%%--------------------------------------------------------------------
-spec num_consensus_members() -> integer().
num_consensus_members() ->
    gen_server:call(?SERVER, num_consensus_members, infinity).

%%--------------------------------------------------------------------
%% @doc
%% @end
%%--------------------------------------------------------------------
-spec consensus_addrs() -> {ok, [libp2p_crypto:pubkey_bin()]} | {error, any()}.
consensus_addrs() ->
    gen_server:call(?SERVER, consensus_addrs, infinity).

sync() ->
    gen_server:call(?SERVER, sync, infinity).

cancel_sync() ->
    gen_server:call(?SERVER, cancel_sync, infinity).

pause_sync() ->
    gen_server:call(?SERVER, pause_sync, infinity).

maybe_sync() ->
    gen_server:cast(?SERVER, maybe_sync).

sync_paused() ->
    try
        gen_server:call(?SERVER, sync_paused, 100)  % intentionally very low
    catch _:_ ->
            true  % it's fine to occasionally get this wrong
    end.

new_ledger(Dir) ->
    gen_server:call(?SERVER, {new_ledger, Dir}, infinity).

<<<<<<< HEAD
-spec set_absorbing(blockchain_block:block(), blockchain:blockchain(), boolean()) -> ok.
set_absorbing(Block, Blockchain, Syncing) ->
    gen_server:cast(?SERVER, {set_absorbing, Block, Blockchain, Syncing}).

absorb_done() ->
    gen_server:call(?SERVER, absorb_done, infinity).

is_absorbing() ->
    gen_server:call(?SERVER, is_absorbing, infinity).

-spec set_resyncing(pos_integer(), pos_integer(), blockchain:blockchain()) -> ok.
set_resyncing(ChainHeight, LedgerHeight, Blockchain) ->
    gen_server:cast(?SERVER, {set_resyncing, ChainHeight, LedgerHeight, Blockchain}).

resync_done() ->
    gen_server:call(?SERVER, resync_done, infinity).

is_resyncing() ->
    gen_server:call(?SERVER, is_resyncing, infinity).

load(Args) ->
    gen_server:cast(?SERVER, {load, Args}).
=======

load(BaseDir, GenDir) ->
    gen_server:cast(?SERVER, {load, BaseDir, GenDir}).
>>>>>>> bd3e0675

%%--------------------------------------------------------------------
%% @doc
%% @end
%%--------------------------------------------------------------------
-spec integrate_genesis_block(blockchain_block:block()) -> ok.
integrate_genesis_block(Block) ->
    gen_server:cast(?SERVER, {integrate_genesis_block, Block}).

%%--------------------------------------------------------------------
%% @doc
%% @end
%%--------------------------------------------------------------------
-spec submit_txn(blockchain_txn:txn()) -> ok.
submit_txn(Txn) ->
    gen_server:cast(?SERVER, {submit_txn, Txn}).

%%--------------------------------------------------------------------
%% @doc
%% @end
%%--------------------------------------------------------------------
-spec submit_txn(blockchain_txn:txn(), fun()) -> ok.
submit_txn(Txn, Callback) ->
    gen_server:cast(?SERVER, {submit_txn, Txn, Callback}).

%%--------------------------------------------------------------------
%% @doc
%% @end
%%--------------------------------------------------------------------
-spec peer_height(integer(), blockchain_block:hash(), libp2p_crypto:pubkey_bin()) -> ok.
peer_height(Height, Head, Sender) ->
    gen_server:cast(?SERVER, {peer_height, Height, Head, Sender}).

%%--------------------------------------------------------------------
%% @doc
%% @end
%%--------------------------------------------------------------------
-spec notify(any()) -> ok.
notify(Msg) ->
    ok = gen_event:sync_notify(?EVT_MGR, Msg).

%%--------------------------------------------------------------------
%% @doc
%% @end
%%--------------------------------------------------------------------
-spec mismatch() -> ok.
mismatch() ->
    gen_server:cast(?SERVER, mismatch).


signed_metadata_fun() ->
    %% cache the chain handle in the peerbook processes' dictionary
    Chain = case get(peerbook_md_fun_blockchain) of
                undefined ->
                    C = blockchain_worker:blockchain(),
                    put(peerbook_md_fun_blockchain, C),
                    C;
                C ->
                    C
            end,
    case Chain of
        undefined ->
            %% don't have a chain, no metadata to add
            #{};
        _ ->
            %% check if the rocksdb handle has died
            try
                HeightMD =
                    case blockchain:sync_height(Chain) of
                        {ok, Height} ->
                            #{<<"height">> => Height};
                        {error, _} ->
                            #{}
                    end,
                Ledger = blockchain:ledger(Chain),
                FPMD = case blockchain:sync_height(Chain) == blockchain_ledger_v1:current_height(Ledger) of
                           true ->
                               Ht0 = maps:get(<<"height">>, HeightMD, 1),
                               Ht = max(1, Ht0 - (Ht0 rem 40)),
                               {ok, LedgerAt} = blockchain:ledger_at(Ht, Chain),
                               case blockchain_ledger_v1:fingerprint(LedgerAt) of
                                   {ok, Fingerprint} ->
                                       maps:merge(HeightMD, Fingerprint);
                                   _ ->
                                       HeightMD
                               end;
                           false ->
                               %% if the chain height and the ledger height diverge we can't meaningfully
                               %% report fingerprint hashes, so skip it here
                               %% TODO once we figure out the peer metadata gossip limit bug, we should
                               %% put both heights in the signed metadata which would allow us to report
                               %% fingerprints all the time
                               HeightMD
                       end,
                FPMD#{<<"last_block_add_time">> => blockchain:last_block_add_time(Chain)}
            catch
                _:_ ->
                    %% probably have an expired blockchain handle
                    %% don't retry here, to avoid looping, but delete our cached handle for next time
                    put(peerbook_md_fun_blockchain, undefined),
                    #{}
            end
    end.

%% ------------------------------------------------------------------
%% gen_server Function Definitions
%% ------------------------------------------------------------------
init(Args) ->
    erlang:process_flag(trap_exit, true),
    ok = blockchain_event:add_handler(self()),
    lager:info("~p init with ~p", [?SERVER, Args]),
    Swarm = blockchain_swarm:swarm(),
    SwarmTID = libp2p_swarm:tid(Swarm),
    Ports = case application:get_env(blockchain, ports, undefined) of
                undefined ->
                    %% fallback to the single 'port' app env var
                    [proplists:get_value(port, Args, 0)];
                PortList when is_list(PortList) ->
                    PortList
            end,
    {Blockchain, Ref} =
        case application:get_env(blockchain, autoload, true) of
            false ->
                %% some applications might not want the chain to load up and do work until they're ready
                {undefined, make_ref()};
            true ->
                BaseDir = proplists:get_value(base_dir, Args, "data"),
                GenDir = proplists:get_value(update_dir, Args, undefined),
                load_chain(Swarm, BaseDir, GenDir)
        end,
    true = lists:all(fun(E) -> E == ok end,
                     [ libp2p_swarm:listen(Swarm, "/ip4/0.0.0.0/tcp/" ++ integer_to_list(Port)) || Port <- Ports ]),
    {ok, #state{swarm = Swarm, swarm_tid = SwarmTID, blockchain = Blockchain, gossip_ref = Ref}}.

handle_call(_, _From, #state{blockchain={no_genesis, _}}=State) ->
    {reply, undefined, State};
handle_call(_, _From, #state{blockchain=undefined}=State) ->
    {reply, undefined, State};
handle_call(num_consensus_members, _From, #state{blockchain = Chain} = State) ->
    {ok, N} = blockchain:config(?num_consensus_members, blockchain:ledger(Chain)),
    {reply, N, State};
handle_call(consensus_addrs, _From, #state{blockchain=Chain}=State) ->
    {reply, blockchain_ledger_v1:consensus_members(blockchain:ledger(Chain)), State};
handle_call(blockchain, _From, #state{blockchain=Chain}=State) ->
    {reply, Chain, State};
handle_call({blockchain, NewChain}, _From, #state{swarm = Swarm} = State) ->
    notify({new_chain, NewChain}),
    remove_handlers(Swarm),
    {ok, GossipRef} = add_handlers(Swarm, NewChain),
    {reply, ok, State#state{blockchain = NewChain, gossip_ref = GossipRef}};
handle_call({new_ledger, Dir}, _From, State) ->
    %% We do this here so the same process that normally owns the ledger
    %% will own it when we do a reset ledger or whatever. Otherwise the
    %% snapshot cache ETS table can be owned by an ephemeral process.
    Ledger1 = blockchain_ledger_v1:new(Dir),
    {reply, {ok, Ledger1}, State};

handle_call(sync, _From, State) ->
    %% if sync is paused, unpause it
    {reply, ok, maybe_sync(State#state{sync_paused = false})};
handle_call(cancel_sync, _From, State) ->
    {reply, ok, cancel_sync(State, true)};
handle_call(pause_sync, _From, State) ->
    {reply, ok, pause_sync(State)};
handle_call(sync_paused, _From, State) ->
    {reply, State#state.sync_paused, State};

handle_call(absorb_done, _From, #state{absorb_info = {_Pid, Ref}} = State) ->
    _ = erlang:demonitor(Ref, [flush]),
    {reply, ok, maybe_sync(State#state{absorb_info = undefined, sync_paused = false})};
handle_call(is_absorbing, _From, State) ->
    {reply, State#state.absorb_info /= undefined, State};

handle_call(resync_done, _From, #state{resync_info = {_Pid, Ref}} = State) ->
    _ = erlang:demonitor(Ref, [flush]),
    {reply, ok, maybe_sync(State#state{resync_info = undefined, sync_paused = false})};
handle_call(is_resyncing, _From, State) ->
    {reply, State#state.resync_info /= undefined, State};

handle_call(_Msg, _From, State) ->
    lager:warning("rcvd unknown call msg: ~p from: ~p", [_Msg, _From]),
    {reply, ok, State}.

<<<<<<< HEAD

=======
>>>>>>> bd3e0675
handle_cast({load, BaseDir, GenDir}, #state{blockchain=undefined}=State) ->
    {Blockchain, Ref} = load_chain(State#state.swarm, BaseDir, GenDir),
    notify({new_chain, Blockchain}),
    {reply, ok, State#state{blockchain = Blockchain, gossip_ref = Ref}};
handle_cast({integrate_genesis_block, GenesisBlock}, #state{blockchain={no_genesis, Blockchain},
                                                            swarm=Swarm}=State) ->
    case blockchain_block:is_genesis(GenesisBlock) of
        false ->
            lager:warning("~p is not a genesis block", [GenesisBlock]),
            {noreply, State};
        true ->
            ok = blockchain:integrate_genesis(GenesisBlock, Blockchain),
            [ConsensusAddrs] = [blockchain_txn_consensus_group_v1:members(T)
                                || T <- blockchain_block:transactions(GenesisBlock),
                                   blockchain_txn:type(T) == blockchain_txn_consensus_group_v1],
            lager:info("blockchain started with ~p, consensus ~p", [lager:pr(Blockchain, blockchain), ConsensusAddrs]),
            {ok, GenesisHash} = blockchain:genesis_hash(Blockchain),
            ok = notify({integrate_genesis_block, GenesisHash}),
            {ok, GossipRef} = add_handlers(Swarm, Blockchain),
            ok = blockchain_txn_mgr:set_chain(Blockchain),
            true = libp2p_swarm:network_id(Swarm, GenesisHash),
            self() ! maybe_sync,
            {noreply, State#state{blockchain=Blockchain, gossip_ref = GossipRef}}
    end;
handle_cast(_, #state{blockchain=undefined}=State) ->
    {noreply, State};
handle_cast(_, #state{blockchain={no_genesis, _}}=State) ->
    {noreply, State};
<<<<<<< HEAD
handle_cast({set_absorbing, Block, Blockchain, Syncing}, State=#state{absorb_info=undefined, resync_info=undefined}) ->
    Info = spawn_monitor(
             fun() ->
                     blockchain:absorb_temp_blocks_fun(Block, Blockchain, Syncing)
             end),
    %% just don't sync, it's a waste of bandwidth
    {noreply, State#state{absorb_info = Info, sync_paused = true, absorb_retries = 3}};
handle_cast({set_absorbing, _Block, _Blockchain, _Syncing}, State) ->
    {noreply, State};
handle_cast({set_resyncing, BlockHeight, LedgerHeight, Blockchain}, State=#state{absorb_info=undefined, resync_info=undefined}) ->
    Info = spawn_monitor(
             fun() ->
                     blockchain:resync_fun(BlockHeight, LedgerHeight, Blockchain)
             end),
    %% just don't sync, it's a waste of bandwidth
    {noreply, State#state{resync_info = Info, sync_paused = true, resync_retries = 3}};
handle_cast({set_resyncing, _Block, _Blockchain, _Syncing}, State) ->
    {noreply, State};
=======
>>>>>>> bd3e0675
handle_cast(maybe_sync, State) ->
    {noreply, maybe_sync(State)};
handle_cast({submit_txn, Txn}, State) ->
    ok = send_txn(Txn),
    {noreply, State};
handle_cast({submit_txn, Txn, Callback}, State) ->
    ok = send_txn(Txn, Callback),
    {noreply, State};
handle_cast({peer_height, Height, Head, Sender}, #state{blockchain=Chain, swarm=Swarm}=State) ->
    lager:info("got peer height message with blockchain ~p", [lager:pr(Chain, blockchain)]),
    case {blockchain:head_hash(Chain), blockchain:head_block(Chain)} of
        {{error, _Reason}, _} ->
            lager:error("could not get head hash ~p", [_Reason]);
        {_, {error, _Reason}} ->
            lager:error("could not get head block ~p", [_Reason]);
        {{ok, LocalHead}, {ok, LocalHeadBlock}} ->
            LocalHeight = blockchain_block:height(LocalHeadBlock),
            case LocalHeight < Height orelse (LocalHeight == Height andalso Head /= LocalHead) of
                false ->
                    ok;
                true ->
                    case libp2p_swarm:dial_framed_stream(Swarm,
                                                         libp2p_crypto:pubkey_bin_to_p2p(Sender),
                                                         ?SYNC_PROTOCOL,
                                                         blockchain_sync_handler,
                                                         [Chain]) of
                        {ok, Stream} ->
                            Stream ! {hash, LocalHead};
                        _ ->
                            lager:warning("Failed to dial sync service on: ~p", [Sender])
                    end
            end
    end,
    {noreply, State};
handle_cast(_Msg, State) ->
    lager:warning("rcvd unknown cast msg: ~p", [_Msg]),
    {noreply, State}.

handle_info(maybe_sync, State) ->
    {noreply, maybe_sync(State)};
handle_info({blockchain_event, {add_block, _Hash, _Sync, _Ledger}}, State) ->
    %% nothing to do here, block re-gossip is handled by the gossip handler
    {noreply, State};
handle_info({'DOWN', SyncRef, process, _SyncPid, _Reason},
            #state{sync_ref = SyncRef, blockchain = Chain} = State0) ->
    State = State0#state{sync_pid = undefined},
    %% we're done with our sync.  determine if we're very far behind,
    %% and should resync immediately, or if we're relatively close to
    %% the present and can afford to retry later.
    {ok, Block} = blockchain:head_block(Chain),
    Now = erlang:system_time(seconds),
    Time = blockchain_block:time(Block),
    case Now - Time of
        N when N < 0 ->
            %% if blocktimes are in the future, we're confused about
            %% the time, proceed as if we're synced.
            Ref = case State#state.sync_paused of
                      true ->
                          make_ref();
                      false ->
                          erlang:send_after(?SYNC_TIME, self(), maybe_sync)
                  end,
            {noreply, State#state{sync_timer = Ref}};
        N when N < 60 * 60 ->
            %% relatively recent
            Ref = case State#state.sync_paused of
                      true ->
                          make_ref();
                      false ->
                          erlang:send_after(?SYNC_TIME, self(), maybe_sync)
                  end,
            {noreply, State#state{sync_timer = Ref}};
        _ ->
            %% we're deep in the past here, so just start the next sync
            {noreply, start_sync(State)}
    end;
handle_info({'DOWN', GossipRef, process, _GossipPid, _Reason},
            #state{gossip_ref = GossipRef, blockchain = Blockchain,
                   swarm = Swarm} = State) ->
    Gossip = libp2p_swarm:gossip_group(Swarm),
    libp2p_group_gossip:add_handler(Gossip, ?GOSSIP_PROTOCOL,
                                    {blockchain_gossip_handler, [Swarm, Blockchain]}),
    NewGossipRef = erlang:monitor(process, Gossip),
    {noreply, State#state{gossip_ref = NewGossipRef}};
handle_info({'DOWN', AbsorbRef, process, AbsorbPid, Reason},
            #state{absorb_info = {AbsorbPid, AbsorbRef}, absorb_retries = Retries} = State) ->
    case Reason of
        normal ->
            lager:info("Absorb process completed successfully"),
            {noreply, State#state{sync_paused=false, absorb_info=undefined}};
        shutdown ->
            {noreply, State#state{absorb_info=undefined}};
        Reason when Retries > 0 ->
            lager:warning("Absorb process exited with reason ~p, retrying ~p more times", [Reason, Retries]),
            blockchain:init_assumed_valid(State#state.blockchain, get_assume_valid_height_and_hash()),
            {noreply, State#state{absorb_info=undefined, absorb_retries = Retries - 1}};
        Reason ->
            lager:warning("Absorb process exited with reason ~p, stopping", [Reason]),
            %% ran out of retries
            {stop, Reason, State}
    end;
handle_info({'DOWN', ResyncRef, process, ResyncPid, Reason},
            #state{resync_info = {ResyncPid, ResyncRef}, resync_retries = Retries} = State) ->
    case Reason of
        normal ->
            lager:info("Resync process completed successfully"),
            %% check if we have any pending assume valids to take care of
            blockchain:init_assumed_valid(State#state.blockchain, get_assume_valid_height_and_hash()),
            {noreply, State#state{sync_paused=false, resync_info=undefined}};
        shutdown ->
            {noreply, State#state{resync_info=undefined}};
        Reason when Retries > 0 ->
            lager:warning("Resync process exited with reason ~p, retrying ~p more times", [Reason, Retries]),
            {noreply, State#state{resync_info=undefined, resync_retries = Retries - 1}};
        Reason ->
            lager:warning("Resync process exited with reason ~p, stopping", [Reason]),
            %% ran out of retries
            {stop, Reason, State}
    end;

handle_info({blockchain_event, {new_chain, NC}}, State) ->
    {noreply, State#state{blockchain = NC}};
handle_info(_Msg, State) ->
    lager:warning("rcvd unknown info msg: ~p", [_Msg]),
    {noreply, State}.

code_change(_OldVsn, State, _Extra) ->
    {ok, State}.

terminate(_Reason, #state{blockchain=undefined}) ->
    ok;
terminate(_Reason, #state{blockchain={no_genesis, Chain}}) ->
    catch blockchain:close(Chain),
    ok;
terminate(_Reason, #state{blockchain=Chain}) ->
    catch blockchain:close(Chain),
    ok.


%% ------------------------------------------------------------------
%% Internal Function Definitions
%% ------------------------------------------------------------------

maybe_sync(#state{sync_paused = true} = State) ->
    State;
maybe_sync(#state{sync_pid = Pid} = State) when Pid /= undefined ->
    State;
maybe_sync(#state{blockchain = Chain} = State) ->
    erlang:cancel_timer(State#state.sync_timer),
    %% last block add time is relative to the system clock so as long as the local
    %% clock mostly increments this will eventually be true on a stuck node
    SyncCooldownTime = application:get_env(blockchain, sync_cooldown_time, 60),
    SkewedSyncCooldownTime = application:get_env(blockchain, skewed_sync_cooldown_time, 300),
    {ok, HeadBlock} = blockchain:head_block(Chain),
    Height = blockchain_block:height(HeadBlock),
    case erlang:system_time(seconds) - blockchain_block:time(HeadBlock) of
        %% negative time means we're skewed, so rely on last add time
        %% until ntp fixes us.
        T when T < 0 ->
            case erlang:system_time(seconds) - blockchain:last_block_add_time(Chain) of
                X when X > SkewedSyncCooldownTime orelse Height == 1  ->
                    start_sync(State);
                _ ->
                    %% no need to sync now, check again later
                    Ref = erlang:send_after(?SYNC_TIME, self(), maybe_sync),
                    State#state{sync_timer=Ref}
            end;
        T when T > SyncCooldownTime orelse Height == 1 ->
            start_sync(State);
        _ ->
            %% no need to sync now, check again later
            Ref = erlang:send_after(?SYNC_TIME, self(), maybe_sync),
            State#state{sync_timer=Ref}
    end.

start_sync(#state{blockchain = Chain, swarm = Swarm, swarm_tid = SwarmTID} = State) ->
    %% figure out who we're connected to
    {Peers0, _} = lists:unzip(libp2p_config:lookup_sessions(SwarmTID)),
    %% Get the p2p addresses of our peers, so we will connect on existing sessions
    Peers = lists:filter(fun(E) ->
                                 case libp2p_transport_p2p:p2p_addr(E) of
                                     {ok, _} -> true;
                                     _       -> false
                                 end
                         end, Peers0),
    case Peers of
        [] ->
            %% try again later when there's peers
            Ref = erlang:send_after(?SYNC_TIME, self(), maybe_sync),
            State#state{sync_timer=Ref};
        Peers ->
            RandomPeer = lists:nth(rand:uniform(length(Peers)), Peers),
            {Pid, Ref} = sync(Swarm, Chain, RandomPeer),
            lager:info("unknown starting ~p ~p", [Pid, Ref]),
            State#state{sync_pid = Pid, sync_ref = Ref}
    end.

cancel_sync(#state{sync_pid = undefined} = State, _Restart) ->
    State;
cancel_sync(#state{sync_pid = Pid, sync_ref = Ref} = State, Restart) ->
    case Restart of
        false ->
            erlang:demonitor(Ref, [flush]);
        _ -> ok
    end,
    Pid ! cancel,
    State#state{sync_pid = undefined, sync_ref = make_ref()}.

pause_sync(State) ->
    State1 = cancel_sync(State, false),
    State1#state{sync_paused = true}.

%%--------------------------------------------------------------------
%% @doc
%% @end
%%--------------------------------------------------------------------
-spec add_handlers(pid(), blockchain:blockchain()) -> {ok, reference()}.
add_handlers(Swarm, Blockchain) ->
    Gossip = libp2p_swarm:gossip_group(Swarm),
    libp2p_group_gossip:add_handler(Gossip, ?GOSSIP_PROTOCOL,
                                    {blockchain_gossip_handler, [Swarm, Blockchain]}),
    Ref = erlang:monitor(process, Gossip),
    ok = libp2p_swarm:add_stream_handler(
        Swarm,
        ?SYNC_PROTOCOL,
        {libp2p_framed_stream, server, [blockchain_sync_handler, ?SERVER, Blockchain]}
    ),
    ok = libp2p_swarm:add_stream_handler(
        Swarm,
        ?FASTFORWARD_PROTOCOL,
        {libp2p_framed_stream, server, [blockchain_fastforward_handler, ?SERVER, Blockchain]}
    ),
    {ok, Ref}.

-spec remove_handlers(pid()) -> ok.
remove_handlers(Swarm) ->
    libp2p_group_gossip:remove_handler(libp2p_swarm:gossip_group(Swarm), ?GOSSIP_PROTOCOL),
    libp2p_swarm:remove_stream_handler(Swarm, ?SYNC_PROTOCOL),
    libp2p_swarm:remove_stream_handler(Swarm, ?FASTFORWARD_PROTOCOL).

%%--------------------------------------------------------------------
%% @doc
%% @end
%%--------------------------------------------------------------------
sync(Swarm, Chain, Peer) ->
    spawn_monitor(fun() ->
        case libp2p_swarm:dial_framed_stream(Swarm,
                                             Peer,
                                             ?SYNC_PROTOCOL,
                                             blockchain_sync_handler,
                                             [Chain])
        of
            {ok, Stream} ->
                {ok, HeadHash} = blockchain:sync_hash(Chain),
                Stream ! {hash, HeadHash},

                Ref1 = erlang:monitor(process, Stream),
                receive
                    cancel ->
                        libp2p_framed_stream:close(Stream);
                    {'DOWN', Ref1, process, Stream, _} ->
                        %% we're done, nothing to do here.
                        ok
                after timer:minutes(application:get_env(blockchain, sync_timeout_mins, 10)) ->
                        libp2p_framed_stream:close(Stream),
                        ok
                end;
            _ ->
                ok
        end
    end).

send_txn(Txn) ->
    ok = blockchain_txn_mgr:submit(Txn,
                                   (fun(Res) ->
                                            case Res of
                                                ok ->
                                                    lager:info("successfully submit txn: ~s", [blockchain_txn:print(Txn)]);
                                                {error, Reason} ->
                                                    lager:error("failed to submit txn: ~s error: ~p", [blockchain_txn:print(Txn), Reason])
                                            end
                                    end)).

send_txn(Txn, Callback) ->
    ok = blockchain_txn_mgr:submit(Txn, Callback).

get_assume_valid_height_and_hash() ->
    case {application:get_env(blockchain, assumed_valid_block_hash, undefined),
          application:get_env(blockchain, assumed_valid_block_height, undefined)} of
        {undefined, _} ->
            undefined;
        {_, undefined} ->
            undefined;
        BlockHashAndHeight ->
            case application:get_env(blockchain, honor_assumed_valid, false) of
                true ->
                    BlockHashAndHeight;
                _ ->
                    undefined
            end
    end.

load_chain(Swarm, BaseDir, GenDir) ->
    AssumedValidBlockHashAndHeight = get_assume_valid_height_and_hash(),
    case blockchain:new(BaseDir, GenDir, AssumedValidBlockHashAndHeight) of
        {no_genesis, _Chain}=R ->
            %% mark all upgrades done
            {R, make_ref()};
        {ok, Chain} ->
            %% blockchain:new will take care of any repairs needed, possibly asynchronously
            %%
            %% do ledger upgrade
            {ok, GossipRef} = add_handlers(Swarm, Chain),
            self() ! maybe_sync,
            {ok, GenesisHash} = blockchain:genesis_hash(Chain),
            ok = blockchain_txn_mgr:set_chain(Chain),
            true = libp2p_swarm:network_id(Swarm, GenesisHash),
            {Chain, GossipRef}
    end.<|MERGE_RESOLUTION|>--- conflicted
+++ resolved
@@ -27,11 +27,7 @@
 
     new_ledger/1,
 
-<<<<<<< HEAD
-    load/1,
-=======
     load/2,
->>>>>>> bd3e0675
 
     maybe_sync/0,
     sync/0,
@@ -137,7 +133,6 @@
 new_ledger(Dir) ->
     gen_server:call(?SERVER, {new_ledger, Dir}, infinity).
 
-<<<<<<< HEAD
 -spec set_absorbing(blockchain_block:block(), blockchain:blockchain(), boolean()) -> ok.
 set_absorbing(Block, Blockchain, Syncing) ->
     gen_server:cast(?SERVER, {set_absorbing, Block, Blockchain, Syncing}).
@@ -158,13 +153,8 @@
 is_resyncing() ->
     gen_server:call(?SERVER, is_resyncing, infinity).
 
-load(Args) ->
-    gen_server:cast(?SERVER, {load, Args}).
-=======
-
 load(BaseDir, GenDir) ->
     gen_server:cast(?SERVER, {load, BaseDir, GenDir}).
->>>>>>> bd3e0675
 
 %%--------------------------------------------------------------------
 %% @doc
@@ -348,10 +338,6 @@
     lager:warning("rcvd unknown call msg: ~p from: ~p", [_Msg, _From]),
     {reply, ok, State}.
 
-<<<<<<< HEAD
-
-=======
->>>>>>> bd3e0675
 handle_cast({load, BaseDir, GenDir}, #state{blockchain=undefined}=State) ->
     {Blockchain, Ref} = load_chain(State#state.swarm, BaseDir, GenDir),
     notify({new_chain, Blockchain}),
@@ -380,7 +366,6 @@
     {noreply, State};
 handle_cast(_, #state{blockchain={no_genesis, _}}=State) ->
     {noreply, State};
-<<<<<<< HEAD
 handle_cast({set_absorbing, Block, Blockchain, Syncing}, State=#state{absorb_info=undefined, resync_info=undefined}) ->
     Info = spawn_monitor(
              fun() ->
@@ -399,8 +384,6 @@
     {noreply, State#state{resync_info = Info, sync_paused = true, resync_retries = 3}};
 handle_cast({set_resyncing, _Block, _Blockchain, _Syncing}, State) ->
     {noreply, State};
-=======
->>>>>>> bd3e0675
 handle_cast(maybe_sync, State) ->
     {noreply, maybe_sync(State)};
 handle_cast({submit_txn, Txn}, State) ->
