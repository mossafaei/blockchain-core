
%%%-------------------------------------------------------------------
%% @doc
%% == Blockchain Core Worker ==
%% @end
%%%-------------------------------------------------------------------
-module(blockchain_worker).

-behavior(gen_server).

-include("blockchain_vars.hrl").

%% ------------------------------------------------------------------
%% API Function Exports
%% ------------------------------------------------------------------
-export([
    start_link/1,
    blockchain/0, blockchain/1,
    num_consensus_members/0,
    consensus_addrs/0,
    integrate_genesis_block/1,
    submit_txn/1, submit_txn/2,
    peer_height/3,
    notify/1,
    mismatch/0,
    signed_metadata_fun/0,

    new_ledger/1,

    load/2,

    maybe_sync/0,
    sync/0,
    cancel_sync/0,
    pause_sync/0,
    sync_paused/0,

    set_resyncing/3,
    resync_done/0,
    is_resyncing/0,

    set_absorbing/3,
    absorb_done/0,
    is_absorbing/0
]).

%% ------------------------------------------------------------------
%% gen_server Function Exports
%% ------------------------------------------------------------------
-export([
    init/1,
    handle_call/3,
    handle_cast/2,
    handle_info/2,
    terminate/2,
    code_change/3
]).

-include("blockchain.hrl").

-define(SERVER, ?MODULE).
-define(SYNC_TIME, 75000).

-record(state,
        {
         blockchain :: undefined | {no_genesis, blockchain:blockchain()} | blockchain:blockchain(),
         swarm :: undefined | pid(),
         swarm_tid :: undefined | ets:tab(),
         sync_timer = make_ref() :: reference(),
         sync_ref = make_ref() :: reference(),
         sync_pid :: undefined | pid(),
         sync_paused = false :: boolean(),
         gossip_ref = make_ref() :: reference(),
         absorb_info :: undefined | {pid(), reference()},
         absorb_retries = 3 :: pos_integer(),
         resync_info :: undefined | {pid(), reference()},
         resync_retries = 3 :: pos_integer()
        }).

%% ------------------------------------------------------------------
%% API Function Definitions
%% ------------------------------------------------------------------
start_link(Args) ->
    gen_server:start_link({local, ?SERVER}, ?SERVER, Args, [{hibernate_after, 5000}]).

%%--------------------------------------------------------------------
%% @doc
%% @end
%%--------------------------------------------------------------------
-spec blockchain() -> blockchain:blockchain()  | undefined.
blockchain() ->
    gen_server:call(?SERVER, blockchain, infinity).

-spec blockchain(blockchain:blockchain()) -> ok.
blockchain(Chain) ->
    gen_server:call(?SERVER, {blockchain, Chain}, infinity).

%%--------------------------------------------------------------------
%% @doc
%% @end
%%--------------------------------------------------------------------
-spec num_consensus_members() -> integer().
num_consensus_members() ->
    gen_server:call(?SERVER, num_consensus_members, infinity).

%%--------------------------------------------------------------------
%% @doc
%% @end
%%--------------------------------------------------------------------
-spec consensus_addrs() -> {ok, [libp2p_crypto:pubkey_bin()]} | {error, any()}.
consensus_addrs() ->
    gen_server:call(?SERVER, consensus_addrs, infinity).

sync() ->
    gen_server:call(?SERVER, sync, infinity).

cancel_sync() ->
    gen_server:call(?SERVER, cancel_sync, infinity).

pause_sync() ->
    gen_server:call(?SERVER, pause_sync, infinity).

maybe_sync() ->
    gen_server:cast(?SERVER, maybe_sync).

sync_paused() ->
    try
        gen_server:call(?SERVER, sync_paused, 100)  % intentionally very low
    catch _:_ ->
            true  % it's fine to occasionally get this wrong
    end.

new_ledger(Dir) ->
    gen_server:call(?SERVER, {new_ledger, Dir}, infinity).

<<<<<<< HEAD
-spec set_absorbing(blockchain_block:block(), blockchain:blockchain(), boolean()) -> ok.
set_absorbing(Block, Blockchain, Syncing) ->
    gen_server:cast(?SERVER, {set_absorbing, Block, Blockchain, Syncing}).

absorb_done() ->
    gen_server:call(?SERVER, absorb_done, infinity).

is_absorbing() ->
    gen_server:call(?SERVER, is_absorbing, infinity).

-spec set_resyncing(pos_integer(), pos_integer(), blockchain:blockchain()) -> ok.
set_resyncing(ChainHeight, LedgerHeight, Blockchain) ->
    gen_server:cast(?SERVER, {set_resyncing, ChainHeight, LedgerHeight, Blockchain}).

resync_done() ->
    gen_server:call(?SERVER, resync_done, infinity).

is_resyncing() ->
    gen_server:call(?SERVER, is_resyncing, infinity).
=======
>>>>>>> 2cf2fbea

load(BaseDir, GenDir) ->
    gen_server:cast(?SERVER, {load, BaseDir, GenDir}).

%%--------------------------------------------------------------------
%% @doc
%% @end
%%--------------------------------------------------------------------
-spec integrate_genesis_block(blockchain_block:block()) -> ok.
integrate_genesis_block(Block) ->
    gen_server:cast(?SERVER, {integrate_genesis_block, Block}).

%%--------------------------------------------------------------------
%% @doc
%% @end
%%--------------------------------------------------------------------
-spec submit_txn(blockchain_txn:txn()) -> ok.
submit_txn(Txn) ->
    gen_server:cast(?SERVER, {submit_txn, Txn}).

%%--------------------------------------------------------------------
%% @doc
%% @end
%%--------------------------------------------------------------------
-spec submit_txn(blockchain_txn:txn(), fun()) -> ok.
submit_txn(Txn, Callback) ->
    gen_server:cast(?SERVER, {submit_txn, Txn, Callback}).

%%--------------------------------------------------------------------
%% @doc
%% @end
%%--------------------------------------------------------------------
-spec peer_height(integer(), blockchain_block:hash(), libp2p_crypto:pubkey_bin()) -> ok.
peer_height(Height, Head, Sender) ->
    gen_server:cast(?SERVER, {peer_height, Height, Head, Sender}).

%%--------------------------------------------------------------------
%% @doc
%% @end
%%--------------------------------------------------------------------
-spec notify(any()) -> ok.
notify(Msg) ->
    ok = gen_event:sync_notify(?EVT_MGR, Msg).

%%--------------------------------------------------------------------
%% @doc
%% @end
%%--------------------------------------------------------------------
-spec mismatch() -> ok.
mismatch() ->
    gen_server:cast(?SERVER, mismatch).


signed_metadata_fun() ->
    %% cache the chain handle in the peerbook processes' dictionary
    Chain = case get(peerbook_md_fun_blockchain) of
                undefined ->
                    C = blockchain_worker:blockchain(),
                    put(peerbook_md_fun_blockchain, C),
                    C;
                C ->
                    C
            end,
    case Chain of
        undefined ->
            %% don't have a chain, no metadata to add
            #{};
        _ ->
            %% check if the rocksdb handle has died
            try
                HeightMD =
                    case blockchain:sync_height(Chain) of
                        {ok, Height} ->
                            #{<<"height">> => Height};
                        {error, _} ->
                            #{}
                    end,
                Ledger = blockchain:ledger(Chain),
                FPMD = case blockchain:sync_height(Chain) == blockchain_ledger_v1:current_height(Ledger) of
                           true ->
                               Ht0 = maps:get(<<"height">>, HeightMD, 1),
                               Ht = max(1, Ht0 - (Ht0 rem 40)),
                               {ok, LedgerAt} = blockchain:ledger_at(Ht, Chain),
                               case blockchain_ledger_v1:fingerprint(LedgerAt) of
                                   {ok, Fingerprint} ->
                                       maps:merge(HeightMD, Fingerprint);
                                   _ ->
                                       HeightMD
                               end;
                           false ->
                               %% if the chain height and the ledger height diverge we can't meaningfully
                               %% report fingerprint hashes, so skip it here
                               %% TODO once we figure out the peer metadata gossip limit bug, we should
                               %% put both heights in the signed metadata which would allow us to report
                               %% fingerprints all the time
                               HeightMD
                       end,
                FPMD#{<<"last_block_add_time">> => blockchain:last_block_add_time(Chain)}
            catch
                _:_ ->
                    %% probably have an expired blockchain handle
                    %% don't retry here, to avoid looping, but delete our cached handle for next time
                    put(peerbook_md_fun_blockchain, undefined),
                    #{}
            end
    end.

%% ------------------------------------------------------------------
%% gen_server Function Definitions
%% ------------------------------------------------------------------
init(Args) ->
    erlang:process_flag(trap_exit, true),
    ok = blockchain_event:add_handler(self()),
    lager:info("~p init with ~p", [?SERVER, Args]),
    Swarm = blockchain_swarm:swarm(),
    SwarmTID = libp2p_swarm:tid(Swarm),
    Ports = case application:get_env(blockchain, ports, undefined) of
                undefined ->
                    %% fallback to the single 'port' app env var
                    [proplists:get_value(port, Args, 0)];
                PortList when is_list(PortList) ->
                    PortList
            end,
    {Blockchain, Ref} =
        case application:get_env(blockchain, autoload, true) of
            false ->
                %% some applications might not want the chain to load up and do work until they're ready
                {undefined, make_ref()};
            true ->
                BaseDir = proplists:get_value(base_dir, Args, "data"),
                GenDir = proplists:get_value(update_dir, Args, undefined),
                load_chain(Swarm, BaseDir, GenDir)
        end,
    true = lists:all(fun(E) -> E == ok end,
                     [ libp2p_swarm:listen(Swarm, "/ip4/0.0.0.0/tcp/" ++ integer_to_list(Port)) || Port <- Ports ]),
    {ok, #state{swarm = Swarm, swarm_tid = SwarmTID, blockchain = Blockchain, gossip_ref = Ref}}.

handle_call(_, _From, #state{blockchain={no_genesis, _}}=State) ->
    {reply, undefined, State};
handle_call(_, _From, #state{blockchain=undefined}=State) ->
    {reply, undefined, State};
handle_call(num_consensus_members, _From, #state{blockchain = Chain} = State) ->
    {ok, N} = blockchain:config(?num_consensus_members, blockchain:ledger(Chain)),
    {reply, N, State};
handle_call(consensus_addrs, _From, #state{blockchain=Chain}=State) ->
    {reply, blockchain_ledger_v1:consensus_members(blockchain:ledger(Chain)), State};
handle_call(blockchain, _From, #state{blockchain=Chain}=State) ->
    {reply, Chain, State};
handle_call({blockchain, NewChain}, _From, #state{swarm = Swarm} = State) ->
    notify({new_chain, NewChain}),
    remove_handlers(Swarm),
    {ok, GossipRef} = add_handlers(Swarm, NewChain),
    {reply, ok, State#state{blockchain = NewChain, gossip_ref = GossipRef}};
handle_call({new_ledger, Dir}, _From, State) ->
    %% We do this here so the same process that normally owns the ledger
    %% will own it when we do a reset ledger or whatever. Otherwise the
    %% snapshot cache ETS table can be owned by an ephemeral process.
    Ledger1 = blockchain_ledger_v1:new(Dir),
    {reply, {ok, Ledger1}, State};

handle_call(sync, _From, State) ->
    %% if sync is paused, unpause it
    {reply, ok, maybe_sync(State#state{sync_paused = false})};
handle_call(cancel_sync, _From, State) ->
    {reply, ok, cancel_sync(State, true)};
handle_call(pause_sync, _From, State) ->
    {reply, ok, pause_sync(State)};
handle_call(sync_paused, _From, State) ->
    {reply, State#state.sync_paused, State};

handle_call(absorb_done, _From, #state{absorb_info = {_Pid, Ref}} = State) ->
    _ = erlang:demonitor(Ref, [flush]),
    {reply, ok, maybe_sync(State#state{absorb_info = undefined, sync_paused = false})};
handle_call(is_absorbing, _From, State) ->
    {reply, State#state.absorb_info /= undefined, State};

handle_call(resync_done, _From, #state{resync_info = {_Pid, Ref}} = State) ->
    _ = erlang:demonitor(Ref, [flush]),
    {reply, ok, maybe_sync(State#state{resync_info = undefined, sync_paused = false})};
handle_call(is_resyncing, _From, State) ->
    {reply, State#state.resync_info /= undefined, State};

handle_call(_Msg, _From, State) ->
    lager:warning("rcvd unknown call msg: ~p from: ~p", [_Msg, _From]),
    {reply, ok, State}.

handle_cast({load, BaseDir, GenDir}, #state{blockchain=undefined}=State) ->
    {Blockchain, Ref} = load_chain(State#state.swarm, BaseDir, GenDir),
    notify({new_chain, Blockchain}),
<<<<<<< HEAD
    {reply, ok, State#state{blockchain = Blockchain, gossip_ref = Ref}};
=======
    {noreply, State#state{blockchain = Blockchain, gossip_ref = Ref}};
>>>>>>> 2cf2fbea
handle_cast({integrate_genesis_block, GenesisBlock}, #state{blockchain={no_genesis, Blockchain},
                                                            swarm=Swarm}=State) ->
    case blockchain_block:is_genesis(GenesisBlock) of
        false ->
            lager:warning("~p is not a genesis block", [GenesisBlock]),
            {noreply, State};
        true ->
            ok = blockchain:integrate_genesis(GenesisBlock, Blockchain),
            [ConsensusAddrs] = [blockchain_txn_consensus_group_v1:members(T)
                                || T <- blockchain_block:transactions(GenesisBlock),
                                   blockchain_txn:type(T) == blockchain_txn_consensus_group_v1],
            lager:info("blockchain started with ~p, consensus ~p", [lager:pr(Blockchain, blockchain), ConsensusAddrs]),
            {ok, GenesisHash} = blockchain:genesis_hash(Blockchain),
            ok = notify({integrate_genesis_block, GenesisHash}),
            {ok, GossipRef} = add_handlers(Swarm, Blockchain),
            ok = blockchain_txn_mgr:set_chain(Blockchain),
            true = libp2p_swarm:network_id(Swarm, GenesisHash),
            self() ! maybe_sync,
            {noreply, State#state{blockchain=Blockchain, gossip_ref = GossipRef}}
    end;
handle_cast(_, #state{blockchain=undefined}=State) ->
    {noreply, State};
handle_cast(_, #state{blockchain={no_genesis, _}}=State) ->
    {noreply, State};
<<<<<<< HEAD
handle_cast({set_absorbing, Block, Blockchain, Syncing}, State=#state{absorb_info=undefined, resync_info=undefined}) ->
    Info = spawn_monitor(
             fun() ->
                     blockchain:absorb_temp_blocks_fun(Block, Blockchain, Syncing)
             end),
    %% just don't sync, it's a waste of bandwidth
    {noreply, State#state{absorb_info = Info, sync_paused = true, absorb_retries = 3}};
handle_cast({set_absorbing, _Block, _Blockchain, _Syncing}, State) ->
    {noreply, State};
handle_cast({set_resyncing, BlockHeight, LedgerHeight, Blockchain}, State=#state{absorb_info=undefined, resync_info=undefined}) ->
    Info = spawn_monitor(
             fun() ->
                     blockchain:resync_fun(BlockHeight, LedgerHeight, Blockchain)
             end),
    %% just don't sync, it's a waste of bandwidth
    {noreply, State#state{resync_info = Info, sync_paused = true, resync_retries = 3}};
handle_cast({set_resyncing, _Block, _Blockchain, _Syncing}, State) ->
    {noreply, State};
=======
>>>>>>> 2cf2fbea
handle_cast(maybe_sync, State) ->
    {noreply, maybe_sync(State)};
handle_cast({submit_txn, Txn}, State) ->
    ok = send_txn(Txn),
    {noreply, State};
handle_cast({submit_txn, Txn, Callback}, State) ->
    ok = send_txn(Txn, Callback),
    {noreply, State};
handle_cast({peer_height, Height, Head, Sender}, #state{blockchain=Chain, swarm=Swarm}=State) ->
    lager:info("got peer height message with blockchain ~p", [lager:pr(Chain, blockchain)]),
    case {blockchain:head_hash(Chain), blockchain:head_block(Chain)} of
        {{error, _Reason}, _} ->
            lager:error("could not get head hash ~p", [_Reason]);
        {_, {error, _Reason}} ->
            lager:error("could not get head block ~p", [_Reason]);
        {{ok, LocalHead}, {ok, LocalHeadBlock}} ->
            LocalHeight = blockchain_block:height(LocalHeadBlock),
            case LocalHeight < Height orelse (LocalHeight == Height andalso Head /= LocalHead) of
                false ->
                    ok;
                true ->
                    case libp2p_swarm:dial_framed_stream(Swarm,
                                                         libp2p_crypto:pubkey_bin_to_p2p(Sender),
                                                         ?SYNC_PROTOCOL,
                                                         blockchain_sync_handler,
                                                         [Chain]) of
                        {ok, Stream} ->
                            Stream ! {hash, LocalHead};
                        _ ->
                            lager:warning("Failed to dial sync service on: ~p", [Sender])
                    end
            end
    end,
    {noreply, State};
handle_cast(_Msg, State) ->
    lager:warning("rcvd unknown cast msg: ~p", [_Msg]),
    {noreply, State}.

handle_info(maybe_sync, State) ->
    {noreply, maybe_sync(State)};
handle_info({blockchain_event, {add_block, _Hash, _Sync, _Ledger}}, State) ->
    %% nothing to do here, block re-gossip is handled by the gossip handler
    {noreply, State};
handle_info({'DOWN', SyncRef, process, _SyncPid, _Reason},
            #state{sync_ref = SyncRef, blockchain = Chain} = State0) ->
    State = State0#state{sync_pid = undefined},
    %% we're done with our sync.  determine if we're very far behind,
    %% and should resync immediately, or if we're relatively close to
    %% the present and can afford to retry later.
    {ok, Block} = blockchain:head_block(Chain),
    Now = erlang:system_time(seconds),
    Time = blockchain_block:time(Block),
    case Now - Time of
        N when N < 0 ->
            %% if blocktimes are in the future, we're confused about
            %% the time, proceed as if we're synced.
            Ref = case State#state.sync_paused of
                      true ->
                          make_ref();
                      false ->
                          erlang:send_after(?SYNC_TIME, self(), maybe_sync)
                  end,
            {noreply, State#state{sync_timer = Ref}};
        N when N < 60 * 60 ->
            %% relatively recent
            Ref = case State#state.sync_paused of
                      true ->
                          make_ref();
                      false ->
                          erlang:send_after(?SYNC_TIME, self(), maybe_sync)
                  end,
            {noreply, State#state{sync_timer = Ref}};
        _ ->
            %% we're deep in the past here, so just start the next sync
            {noreply, start_sync(State)}
    end;
handle_info({'DOWN', GossipRef, process, _GossipPid, _Reason},
            #state{gossip_ref = GossipRef, blockchain = Blockchain,
                   swarm = Swarm} = State) ->
    Gossip = libp2p_swarm:gossip_group(Swarm),
    libp2p_group_gossip:add_handler(Gossip, ?GOSSIP_PROTOCOL,
                                    {blockchain_gossip_handler, [Swarm, Blockchain]}),
    NewGossipRef = erlang:monitor(process, Gossip),
    {noreply, State#state{gossip_ref = NewGossipRef}};
handle_info({'DOWN', AbsorbRef, process, AbsorbPid, Reason},
            #state{absorb_info = {AbsorbPid, AbsorbRef}, absorb_retries = Retries} = State) ->
    case Reason of
        normal ->
            lager:info("Absorb process completed successfully"),
            {noreply, State#state{sync_paused=false, absorb_info=undefined}};
        shutdown ->
            {noreply, State#state{absorb_info=undefined}};
        Reason when Retries > 0 ->
            lager:warning("Absorb process exited with reason ~p, retrying ~p more times", [Reason, Retries]),
            blockchain:init_assumed_valid(State#state.blockchain, get_assume_valid_height_and_hash()),
            {noreply, State#state{absorb_info=undefined, absorb_retries = Retries - 1}};
        Reason ->
            lager:warning("Absorb process exited with reason ~p, stopping", [Reason]),
            %% ran out of retries
            {stop, Reason, State}
    end;
handle_info({'DOWN', ResyncRef, process, ResyncPid, Reason},
            #state{resync_info = {ResyncPid, ResyncRef}, resync_retries = Retries} = State) ->
    case Reason of
        normal ->
            lager:info("Resync process completed successfully"),
            %% check if we have any pending assume valids to take care of
            blockchain:init_assumed_valid(State#state.blockchain, get_assume_valid_height_and_hash()),
            {noreply, State#state{sync_paused=false, resync_info=undefined}};
        shutdown ->
            {noreply, State#state{resync_info=undefined}};
        Reason when Retries > 0 ->
            lager:warning("Resync process exited with reason ~p, retrying ~p more times", [Reason, Retries]),
            {noreply, State#state{resync_info=undefined, resync_retries = Retries - 1}};
        Reason ->
            lager:warning("Resync process exited with reason ~p, stopping", [Reason]),
            %% ran out of retries
            {stop, Reason, State}
    end;

handle_info({blockchain_event, {new_chain, NC}}, State) ->
    {noreply, State#state{blockchain = NC}};
handle_info(_Msg, State) ->
    lager:warning("rcvd unknown info msg: ~p", [_Msg]),
    {noreply, State}.

code_change(_OldVsn, State, _Extra) ->
    {ok, State}.

terminate(_Reason, #state{blockchain=undefined}) ->
    ok;
terminate(_Reason, #state{blockchain={no_genesis, Chain}}) ->
    catch blockchain:close(Chain),
    ok;
terminate(_Reason, #state{blockchain=Chain}) ->
    catch blockchain:close(Chain),
    ok.


%% ------------------------------------------------------------------
%% Internal Function Definitions
%% ------------------------------------------------------------------

maybe_sync(#state{sync_paused = true} = State) ->
    State;
maybe_sync(#state{sync_pid = Pid} = State) when Pid /= undefined ->
    State;
maybe_sync(#state{blockchain = Chain} = State) ->
    erlang:cancel_timer(State#state.sync_timer),
    %% last block add time is relative to the system clock so as long as the local
    %% clock mostly increments this will eventually be true on a stuck node
    SyncCooldownTime = application:get_env(blockchain, sync_cooldown_time, 60),
    SkewedSyncCooldownTime = application:get_env(blockchain, skewed_sync_cooldown_time, 300),
    {ok, HeadBlock} = blockchain:head_block(Chain),
    Height = blockchain_block:height(HeadBlock),
    case erlang:system_time(seconds) - blockchain_block:time(HeadBlock) of
        %% negative time means we're skewed, so rely on last add time
        %% until ntp fixes us.
        T when T < 0 ->
            case erlang:system_time(seconds) - blockchain:last_block_add_time(Chain) of
                X when X > SkewedSyncCooldownTime orelse Height == 1  ->
                    start_sync(State);
                _ ->
                    %% no need to sync now, check again later
                    Ref = erlang:send_after(?SYNC_TIME, self(), maybe_sync),
                    State#state{sync_timer=Ref}
            end;
        T when T > SyncCooldownTime orelse Height == 1 ->
            start_sync(State);
        _ ->
            %% no need to sync now, check again later
            Ref = erlang:send_after(?SYNC_TIME, self(), maybe_sync),
            State#state{sync_timer=Ref}
    end.

start_sync(#state{blockchain = Chain, swarm = Swarm, swarm_tid = SwarmTID} = State) ->
    %% figure out who we're connected to
    {Peers0, _} = lists:unzip(libp2p_config:lookup_sessions(SwarmTID)),
    %% Get the p2p addresses of our peers, so we will connect on existing sessions
    Peers = lists:filter(fun(E) ->
                                 case libp2p_transport_p2p:p2p_addr(E) of
                                     {ok, _} -> true;
                                     _       -> false
                                 end
                         end, Peers0),
    case Peers of
        [] ->
            %% try again later when there's peers
            Ref = erlang:send_after(?SYNC_TIME, self(), maybe_sync),
            State#state{sync_timer=Ref};
        Peers ->
            RandomPeer = lists:nth(rand:uniform(length(Peers)), Peers),
            {Pid, Ref} = sync(Swarm, Chain, RandomPeer),
            lager:info("unknown starting ~p ~p", [Pid, Ref]),
            State#state{sync_pid = Pid, sync_ref = Ref}
    end.

cancel_sync(#state{sync_pid = undefined} = State, _Restart) ->
    State;
cancel_sync(#state{sync_pid = Pid, sync_ref = Ref} = State, Restart) ->
    case Restart of
        false ->
            erlang:demonitor(Ref, [flush]);
        _ -> ok
    end,
    Pid ! cancel,
    State#state{sync_pid = undefined, sync_ref = make_ref()}.

pause_sync(State) ->
    State1 = cancel_sync(State, false),
    State1#state{sync_paused = true}.

%%--------------------------------------------------------------------
%% @doc
%% @end
%%--------------------------------------------------------------------
-spec add_handlers(pid(), blockchain:blockchain()) -> {ok, reference()}.
add_handlers(Swarm, Blockchain) ->
    Gossip = libp2p_swarm:gossip_group(Swarm),
    libp2p_group_gossip:add_handler(Gossip, ?GOSSIP_PROTOCOL,
                                    {blockchain_gossip_handler, [Swarm, Blockchain]}),
    Ref = erlang:monitor(process, Gossip),
    ok = libp2p_swarm:add_stream_handler(
        Swarm,
        ?SYNC_PROTOCOL,
        {libp2p_framed_stream, server, [blockchain_sync_handler, ?SERVER, Blockchain]}
    ),
    ok = libp2p_swarm:add_stream_handler(
        Swarm,
        ?FASTFORWARD_PROTOCOL,
        {libp2p_framed_stream, server, [blockchain_fastforward_handler, ?SERVER, Blockchain]}
    ),
    {ok, Ref}.

-spec remove_handlers(pid()) -> ok.
remove_handlers(Swarm) ->
    libp2p_group_gossip:remove_handler(libp2p_swarm:gossip_group(Swarm), ?GOSSIP_PROTOCOL),
    libp2p_swarm:remove_stream_handler(Swarm, ?SYNC_PROTOCOL),
    libp2p_swarm:remove_stream_handler(Swarm, ?FASTFORWARD_PROTOCOL).

%%--------------------------------------------------------------------
%% @doc
%% @end
%%--------------------------------------------------------------------
sync(Swarm, Chain, Peer) ->
    spawn_monitor(fun() ->
        case libp2p_swarm:dial_framed_stream(Swarm,
                                             Peer,
                                             ?SYNC_PROTOCOL,
                                             blockchain_sync_handler,
                                             [Chain])
        of
            {ok, Stream} ->
                {ok, HeadHash} = blockchain:sync_hash(Chain),
                Stream ! {hash, HeadHash},

                Ref1 = erlang:monitor(process, Stream),
                receive
                    cancel ->
                        libp2p_framed_stream:close(Stream);
                    {'DOWN', Ref1, process, Stream, _} ->
                        %% we're done, nothing to do here.
                        ok
                after timer:minutes(application:get_env(blockchain, sync_timeout_mins, 10)) ->
                        libp2p_framed_stream:close(Stream),
                        ok
                end;
            _ ->
                ok
        end
    end).

send_txn(Txn) ->
    ok = blockchain_txn_mgr:submit(Txn,
                                   (fun(Res) ->
                                            case Res of
                                                ok ->
                                                    lager:info("successfully submit txn: ~s", [blockchain_txn:print(Txn)]);
                                                {error, Reason} ->
                                                    lager:error("failed to submit txn: ~s error: ~p", [blockchain_txn:print(Txn), Reason])
                                            end
                                    end)).

send_txn(Txn, Callback) ->
    ok = blockchain_txn_mgr:submit(Txn, Callback).

get_assume_valid_height_and_hash() ->
    case {application:get_env(blockchain, assumed_valid_block_hash, undefined),
          application:get_env(blockchain, assumed_valid_block_height, undefined)} of
        {undefined, _} ->
            undefined;
        {_, undefined} ->
            undefined;
        BlockHashAndHeight ->
            case application:get_env(blockchain, honor_assumed_valid, false) of
                true ->
                    BlockHashAndHeight;
                _ ->
                    undefined
            end
    end.

load_chain(Swarm, BaseDir, GenDir) ->
    AssumedValidBlockHashAndHeight = get_assume_valid_height_and_hash(),
    case blockchain:new(BaseDir, GenDir, AssumedValidBlockHashAndHeight) of
        {no_genesis, _Chain}=R ->
            %% mark all upgrades done
            {R, make_ref()};
        {ok, Chain} ->
            %% blockchain:new will take care of any repairs needed, possibly asynchronously
            %%
            %% do ledger upgrade
            {ok, GossipRef} = add_handlers(Swarm, Chain),
            self() ! maybe_sync,
            {ok, GenesisHash} = blockchain:genesis_hash(Chain),
            ok = blockchain_txn_mgr:set_chain(Chain),
            true = libp2p_swarm:network_id(Swarm, GenesisHash),
            {Chain, GossipRef}
    end.<|MERGE_RESOLUTION|>--- conflicted
+++ resolved
@@ -133,7 +133,6 @@
 new_ledger(Dir) ->
     gen_server:call(?SERVER, {new_ledger, Dir}, infinity).
 
-<<<<<<< HEAD
 -spec set_absorbing(blockchain_block:block(), blockchain:blockchain(), boolean()) -> ok.
 set_absorbing(Block, Blockchain, Syncing) ->
     gen_server:cast(?SERVER, {set_absorbing, Block, Blockchain, Syncing}).
@@ -153,8 +152,6 @@
 
 is_resyncing() ->
     gen_server:call(?SERVER, is_resyncing, infinity).
-=======
->>>>>>> 2cf2fbea
 
 load(BaseDir, GenDir) ->
     gen_server:cast(?SERVER, {load, BaseDir, GenDir}).
@@ -344,11 +341,7 @@
 handle_cast({load, BaseDir, GenDir}, #state{blockchain=undefined}=State) ->
     {Blockchain, Ref} = load_chain(State#state.swarm, BaseDir, GenDir),
     notify({new_chain, Blockchain}),
-<<<<<<< HEAD
-    {reply, ok, State#state{blockchain = Blockchain, gossip_ref = Ref}};
-=======
     {noreply, State#state{blockchain = Blockchain, gossip_ref = Ref}};
->>>>>>> 2cf2fbea
 handle_cast({integrate_genesis_block, GenesisBlock}, #state{blockchain={no_genesis, Blockchain},
                                                             swarm=Swarm}=State) ->
     case blockchain_block:is_genesis(GenesisBlock) of
@@ -373,7 +366,6 @@
     {noreply, State};
 handle_cast(_, #state{blockchain={no_genesis, _}}=State) ->
     {noreply, State};
-<<<<<<< HEAD
 handle_cast({set_absorbing, Block, Blockchain, Syncing}, State=#state{absorb_info=undefined, resync_info=undefined}) ->
     Info = spawn_monitor(
              fun() ->
@@ -392,8 +384,6 @@
     {noreply, State#state{resync_info = Info, sync_paused = true, resync_retries = 3}};
 handle_cast({set_resyncing, _Block, _Blockchain, _Syncing}, State) ->
     {noreply, State};
-=======
->>>>>>> 2cf2fbea
 handle_cast(maybe_sync, State) ->
     {noreply, maybe_sync(State)};
 handle_cast({submit_txn, Txn}, State) ->
