%%%-------------------------------------------------------------------
%% @doc
%% == Blockchain Utils ==
%% @end
%%%-------------------------------------------------------------------
-module(blockchain_utils).

-include("blockchain_json.hrl").

-export([
    shuffle_from_hash/2,
    shuffle/1,
    rand_from_hash/1, rand_state/1,
    normalize_float/1,
    challenge_interval/1,
    serialize_hash/1, deserialize_hash/1,
    hex_to_bin/1, bin_to_hex/1,
    poc_id/1,
    pmap/2,
    addr2name/1,
    distance/2,
    score_gateways/1,
    free_space_path_loss/2,
    free_space_path_loss/3,
    vars_binary_keys_to_atoms/1,
    icdf_select/2,
    find_txn/2,
    map_to_bitvector/1,
    bitvector_to_map/2,
    get_pubkeybin_sigfun/1,
    approx_blocks_in_week/1,
    keys_list_to_bin/1,
    bin_keys_to_list/1,
    prop_to_bin/1, prop_to_bin/2,
    bin_to_prop/1, bin_to_prop/2,
    calculate_dc_amount/2, calculate_dc_amount/3,
    do_calculate_dc_amount/2,
    deterministic_subset/3,
    fold_condition_checks/1,

    %% exports for simulations
    free_space_path_loss/4,
    free_space_path_loss/5,
    min_rcv_sig/1, min_rcv_sig/2,
    index_of/2,

    verify_multisig/3,
    count_votes/3,
    poc_per_hop_max_witnesses/1
]).

-ifdef(TEST).
-include_lib("eunit/include/eunit.hrl").
-endif.

-include("blockchain_vars.hrl").

-define(FREQUENCY, 915).
-define(TRANSMIT_POWER, 28).
-define(MAX_ANTENNA_GAIN, 6).
-define(POC_PER_HOP_MAX_WITNESSES, 5).

-type zone_map() :: #{h3:index() => gateway_score_map()}.
-type gateway_score_map() :: #{libp2p_crypto:pubkey_bin() => {blockchain_ledger_gateway_v2:gateway(), float()}}.

-export_type([gateway_score_map/0, zone_map/0]).

%%--------------------------------------------------------------------
%% @doc Calculate the amount of DC for the supplied payload
%% @end
%%--------------------------------------------------------------------

-spec calculate_dc_amount(Ledger :: blockchain_ledger_v1:ledger(),
                          PayloadSize :: non_neg_integer()) -> pos_integer() | {error, any()}.
calculate_dc_amount(Ledger, PayloadSize) ->
    case blockchain_ledger_v1:config(?dc_payload_size, Ledger) of
        {ok, DCPayloadSize} ->
            do_calculate_dc_amount(PayloadSize, DCPayloadSize);
        _ ->
            {error, dc_payload_size_not_set}
    end.

-spec calculate_dc_amount(Ledger :: blockchain_ledger_v1:ledger(),
                          PayloadSize :: non_neg_integer(),
                          DCPayloadSize :: pos_integer()) -> pos_integer().
calculate_dc_amount(_Ledger, PayloadSize, DCPayloadSize) ->
    do_calculate_dc_amount(PayloadSize, DCPayloadSize).

-spec do_calculate_dc_amount(PayloadSize :: non_neg_integer(), DCPayloadSize :: pos_integer()) -> pos_integer().
do_calculate_dc_amount(_PayloadSize, undefined) ->
    0;
do_calculate_dc_amount(PayloadSize, DCPayloadSize)->
    case PayloadSize =< DCPayloadSize of
        true ->
            1;
        false ->
            erlang:ceil(PayloadSize/DCPayloadSize)
    end.

%%--------------------------------------------------------------------
%% @doc Shuffle a list deterministically using a random binary as the seed.
%% @end
%%--------------------------------------------------------------------
-spec shuffle_from_hash(binary(), list()) -> list().
shuffle_from_hash(Hash, L) ->
    ?MODULE:rand_from_hash(Hash),
    [X ||{_, X} <- lists:sort([{rand:uniform(), E} || E <- L])].

%%--------------------------------------------------------------------
%% @doc Shuffle a list randomly.
%% @end
%%--------------------------------------------------------------------
shuffle(List) ->
    [X || {_,X} <- lists:sort([{rand:uniform(), N} || N <- List])].

%%--------------------------------------------------------------------
%% @doc
%% @end
%%--------------------------------------------------------------------
-spec rand_from_hash(binary()) -> any().
rand_from_hash(Hash) ->
    <<I1:86/integer, I2:85/integer, I3:85/integer, _/binary>> = Hash,
    rand:seed(exs1024, {I1, I2, I3}).

%%--------------------------------------------------------------------
%% @doc normalize a float by converting it to fixed point and back
%% using 16 bits of exponent precision. This should be well above
%% the floating point error threshold and doing this will prevent
%% errors from accumulating.
%% @end
%%--------------------------------------------------------------------
normalize_float(Float) ->
    round(Float * 65536) / 65536.

%%--------------------------------------------------------------------
%% @doc
%% @end
%%--------------------------------------------------------------------
-spec challenge_interval(blockchain_ledger_v1:ledger()) -> non_neg_integer().
challenge_interval(Ledger) ->
    {ok, Interval} = blockchain:config(?poc_challenge_interval, Ledger),
    Interval.

-spec serialize_hash(binary()) -> string().
serialize_hash(Hash) ->
    libp2p_crypto:bin_to_b58(Hash).

%%--------------------------------------------------------------------
%% @doc
%% @end
%%--------------------------------------------------------------------
-spec deserialize_hash(string()) -> binary().
deserialize_hash(String) ->
    libp2p_crypto:b58_to_bin(String).

%%--------------------------------------------------------------------
%% @doc
%% @end
%%--------------------------------------------------------------------
-spec bin_to_hex(binary()) -> string().
bin_to_hex(Bin) ->
  lists:flatten([[io_lib:format("~2.16.0b",[X]) || <<X:8>> <= Bin ]]).

-spec hex_to_bin(binary()) -> binary().
hex_to_bin(Hex) ->
  << begin {ok, [V], []} = io_lib:fread("~16u", [X, Y]), <<V:8/integer-little>> end || <<X:8/integer, Y:8/integer>> <= Hex >>.

-spec poc_id(libp2p_crypto:pubkey_bin()) -> binary().
poc_id(PubKeyBin) when is_binary(PubKeyBin) ->
    Hash = crypto:hash(sha256, PubKeyBin),
    ?BIN_TO_B64(Hash).

pmap(F, L) ->
    Width = application:get_env(blockchain, validation_width, 3),
    pmap(F, L, Width).

pmap(F, L, Width) ->
    Parent = self(),
    Len = length(L),
    Min = floor(Len/Width),
    Rem = Len rem Width,
    Lengths = lists:duplicate(Rem, Min+1)++ lists:duplicate(Width - Rem, Min),
    OL = partition_list(L, Lengths, []),
    St = lists:foldl(
           fun([], N) ->
                   N;
              (IL, N) ->
                   spawn_opt(
                     fun() ->
                             Parent ! {pmap, N, lists:map(F, IL)}
                     end, [{fullsweep_after, 0}]),
                   N+1
           end, 0, OL),
    L2 = [receive
              {pmap, N, R} -> {N,R}
          end || _ <- lists:seq(1, St)],
    {_, L3} = lists:unzip(lists:keysort(1, L2)),
    lists:flatten(L3).

partition_list([], [], Acc) ->
    lists:reverse(Acc);
partition_list(L, [0 | T], Acc) ->
    partition_list(L, T, Acc);
partition_list(L, [H | T], Acc) ->
    {Take, Rest} = lists:split(H, L),
    partition_list(Rest, T, [Take | Acc]).

addr2name(undefined) -> undefined;
addr2name(Addr) ->
    B58Addr = libp2p_crypto:bin_to_b58(Addr),
    {ok, N} = erl_angry_purple_tiger:animal_name(B58Addr),
    N.

-spec rand_state(Hash :: binary()) -> rand:state().
rand_state(Hash) ->
    <<A:85/integer-unsigned-little, B:85/integer-unsigned-little,
      C:86/integer-unsigned-little, _/binary>> = crypto:hash(sha256, Hash),
    rand:seed_s(exs1024s, {A, B, C}).

distance(L1, L1) ->
    %% Same location, defaulting the distance to 1m
    0.001;
distance(L1, L2) ->
    %% distance in kms
    case vincenty:distance(h3:to_geo(L1), h3:to_geo(L2)) of
        {error, _} ->
            %% An off chance that the points are antipodal and
            %% vincenty_distance fails to converge. In this case
            %% we default to some max distance we consider good enough
            %% for witnessing
            1000;
        {ok, D} ->
            D - hex_adjustment(L1) - hex_adjustment(L2)
    end.

hex_adjustment(Loc) ->
    %% Distance from hex center to edge, sqrt(3)*edge_length/2.
    Res = h3:get_resolution(Loc),
    EdgeLength = h3:edge_length_kilometers(Res),
    EdgeLength * (round(math:sqrt(3) * math:pow(10, 3)) / math:pow(10, 3)) / 2.

-spec score_gateways(Ledger :: blockchain_ledger_v1:ledger()) -> gateway_score_map().
score_gateways(Ledger) ->
    {ok, Height} = blockchain_ledger_v1:current_height(Ledger),
    case blockchain_ledger_v1:mode(Ledger) of
        delayed ->
            %% Use the cache in delayed ledger mode
            e2qc:cache(gw_cache, {Height},
                       fun() ->
                               score_tagged_gateways(Height, Ledger)
                       end);
        active ->
            %% recalculate in active ledger mode
            score_tagged_gateways(Height, Ledger)
    end.

-spec score_tagged_gateways(Height :: pos_integer(),
                            Ledger :: blockchain_ledger_v1:ledger()) -> gateway_score_map().
score_tagged_gateways(Height, Ledger) ->
    Gateways = blockchain_ledger_v1:active_gateways(Ledger),
    maps:map(fun(A, G) ->
                     {_, _, S} = blockchain_ledger_gateway_v2:score(A, G, Height, Ledger),
                     {G, S}
             end, Gateways).

-spec free_space_path_loss(h3:index(), h3:index()) -> float().
free_space_path_loss(Loc1, Loc2) ->
    Distance = blockchain_utils:distance(Loc1, Loc2),
    %% TODO support regional parameters for non-US based hotspots
    ?TRANSMIT_POWER - (32.44 + 20*math:log10(?FREQUENCY) + 20*math:log10(Distance) - ?MAX_ANTENNA_GAIN - ?MAX_ANTENNA_GAIN).

-spec free_space_path_loss(Loc1 :: h3:index(),
                           Loc2 :: h3:index(),
                           Frequency :: float() | undefined) -> float().
free_space_path_loss(Loc1, Loc2, undefined) ->
    %% No frequency specified, defaulting to US915. Definitely incorrect.
    Distance = blockchain_utils:distance(Loc1, Loc2),
    10*math:log10(math:pow((4*math:pi()*(?FREQUENCY*1000000)*(Distance*1000))/(299792458), 2));
free_space_path_loss(Loc1, Loc2, Frequency) ->
    Distance = blockchain_utils:distance(Loc1, Loc2),
    10*math:log10(math:pow((4*math:pi()*(Frequency*1000000)*(Distance*1000))/(299792458), 2))-1.8-1.8.

free_space_path_loss(Loc1, Loc2, Gt, Gl) ->
    Distance = blockchain_utils:distance(Loc1, Loc2),
    %% TODO support regional parameters for non-US based hotspots
    %% TODO support variable Dt,Dr values for better FSPL values
    %% FSPL = 10log_10(Dt*Dr*((4*pi*f*d)/(c))^2)
    %%
    (10*math:log10(math:pow((4*math:pi()*(?FREQUENCY*1000000)*(Distance*1000))/(299792458), 2)))-Gt-Gl.
free_space_path_loss(Loc1, Loc2, Frequency, Gt, Gl) ->
    Distance = blockchain_utils:distance(Loc1, Loc2),
    %% TODO support regional parameters for non-US based hotspots
    %% TODO support variable Dt,Dr values for better FSPL values
    %% FSPL = 10log_10(Dt*Dr*((4*pi*f*d)/(c))^2)
    %%
    (10*math:log10(math:pow((4*math:pi()*(Frequency*1000000)*(Distance*1000))/(299792458), 2)))-Gt-Gl.

%% Subtract FSPL from our transmit power to get the expected minimum received signal.
-spec min_rcv_sig(float(), float()) -> float().
min_rcv_sig(Fspl, TxGain) ->
   TxGain - Fspl.
min_rcv_sig(Fspl) ->
   ?TRANSMIT_POWER - Fspl.

-spec vars_binary_keys_to_atoms(map()) -> map().
vars_binary_keys_to_atoms(Vars) ->
    %% This makes good men sad
    maps:fold(fun(K, V, Acc) -> maps:put(binary_to_atom(K, utf8), V, Acc)  end, #{}, Vars).

-spec get_pubkeybin_sigfun(pid()) -> {libp2p_crypto:pubkey_bin(), function()}.
get_pubkeybin_sigfun(Swarm) ->
    {ok, PubKey, SigFun, _} = libp2p_swarm:keys(Swarm),
    PubKeyBin = libp2p_crypto:pubkey_to_bin(PubKey),
    {PubKeyBin, SigFun}.

-spec icdf_select([{any(), float()}, ...], float()) -> {ok, any()} | {error, zero_weight}.
icdf_select(PopulationList, Rnd) ->
    Sum = lists:sum([Weight || {_Node, Weight} <- PopulationList]),
    icdf_select(PopulationList, normalize_float(Rnd * Sum), normalize_float(Rnd * Sum)).

-spec find_txn(Block :: blockchain_block:block(),
               PredFun :: fun()) -> [blockchain_txn:txn()].
find_txn(Block, PredFun) ->
    Txns = blockchain_block:transactions(Block),
    lists:filter(fun(T) -> PredFun(T) end, Txns).

%% ------------------------------------------------------------------
%% Internal Function Definitions
%% ------------------------------------------------------------------
icdf_select([{_Node, 0.0}], _Rnd, _OrigRnd) ->
    {error, zero_weight};
icdf_select([{Node, _Weight}], _Rnd, _OrigRnd) ->
    {ok, Node};
icdf_select([{Node, Weight} | _], Rnd, _OrigRnd) when Rnd - Weight =< 0 ->
    {ok, Node};
icdf_select([{_Node, Weight} | Tail], Rnd, OrigRnd) ->
    icdf_select(Tail, normalize_float(Rnd - Weight), OrigRnd).



-spec map_to_bitvector(#{pos_integer() => boolean()}) -> binary().
map_to_bitvector(Map) ->
    Sz = maps:size(Map),
    Int = lists:foldl(
            fun({ID, true}, Acc) ->
                    Acc bor (1 bsl (ID - 1));
               (_, Acc) ->
                    Acc
            end,
            0,
            maps:to_list(Map)),
    BitSz = nearest_byte(Sz),
    <<Int:BitSz/little-unsigned-integer>>.

-spec bitvector_to_map(pos_integer(), binary()) -> #{pos_integer() => boolean()}.
bitvector_to_map(Count, Vector) ->
    Sz = 8 * size(Vector),
    <<Int:Sz/little-unsigned-integer>> = Vector,
    L = [begin
             B = case Int band (1 bsl (ID - 1)) of
                     0 ->
                         false;
                     _ ->
                         true
                 end,
             {ID, B}
         end
          || ID <- lists:seq(1, Count)],
    maps:from_list(L).

nearest_byte(X) ->
    (X div 8 + case X rem 8 of 0 -> 0; _ -> 1 end) * 8.

-spec approx_blocks_in_week(Ledger :: blockchain_ledger_v1:ledger()) -> pos_integer().
approx_blocks_in_week(Ledger) ->
    case blockchain:config(?block_time, Ledger) of
        {ok, BT} ->
            %% BT is in ms
            %% ms in a week = 7 * 24 * 60 * 60 * 1000
            trunc((7 * 24 * 60 * 60 * 1000) / BT);
        _ ->
            10000
    end.


-spec bin_keys_to_list( Data :: binary() ) -> [ binary() ].
%% @doc Price oracle public keys and also staking keys are encoded like this
%% <code>
%% <<KeyLen1/integer, Key1/binary, KeyLen2/integer, Key2/binary, ...>>
%% </code>
%% This function takes the length tagged binary keys, removes the length tag
%% and returns a list of binary keys
%% @end
bin_keys_to_list(Data) when is_binary(Data) ->
    [ Key || << Len:8/unsigned-integer, Key:Len/binary >> <= Data ].

-spec keys_list_to_bin( [binary()] ) -> binary().
%% @doc Price oracle public keys and also staking keys are encoded like this
%% <code>
%% <<KeyLen1/integer, Key1/binary, KeyLen2/integer, Key2/binary, ...>>
%% </code>
%% This function takes the length tagged binary keys, removes the length tag
%% and returns a list of binary keys
%% @end
keys_list_to_bin(Keys) ->
    << <<(byte_size(Key)):8/integer, Key/binary>> || Key <- Keys >>.

-spec bin_to_prop( Data :: binary() ) -> [ {binary(), binary()} ].
%% @doc staking key mode mappings are encoded like this
%% <code>
%% <<KeyLen1/integer, Key1/binary, ValueLen1/integer, Value1/binary, KeyLen2/integer, Key2/binary, ValueLen2/integer, Value2/binary...>>
%% </code>
%% This function takes the length tagged binary keys & values, removes the length tag
%% and returns a binary keyed proplist
%% @end
bin_to_prop(Data) when is_binary(Data) ->
    bin_to_prop(Data, 8).

bin_to_prop(Data, Size) when is_binary(Data) ->
    [ {Key, Value} || << KeyLen:Size/unsigned-integer, Key:KeyLen/binary, ValueLen:Size/unsigned-integer, Value:ValueLen/binary >> <= Data ].

-spec prop_to_bin( [{binary(), binary()}] ) -> binary().
%% @doc staking key mode mappings are encoded like this
%% <code>
%% <<KeyLen1/integer, Key1/binary, ValueLen1/integer, Value1/binary, KeyLen2/integer, Key2/binary, ValueLen2/integer, Value2/binary...>>
%% </code>
%% This function takes a binary keyed proplist, tags the key and values with the length
%% and returns a list of binary keys
%% @end
prop_to_bin(Keys) ->
    prop_to_bin(Keys, 8).

prop_to_bin(Keys, Size) ->
    << <<(byte_size(Key)):Size/unsigned-integer, Key/binary, (byte_size(Value)):Size/unsigned-integer, Value/binary>> || {Key, Value} <- Keys >>.

%%--------------------------------------------------------------------
%% @doc deterministic random subset from a random seed
%% @end
%%--------------------------------------------------------------------
-spec deterministic_subset(pos_integer(), rand:state(), list()) -> {rand:seed(), list()}.
deterministic_subset(Limit, RandState, L) ->
    {RandState1, FullList} =
        lists:foldl(fun(Elt, {RS, Acc}) ->
                            {V, RS1} = rand:uniform_s(RS),
                            {RS1, [{V, Elt} | Acc]}
                    end,
                    {RandState, []},
                    L),
    TruncList0 = lists:sublist(lists:sort(FullList), Limit),
    {_, TruncList} = lists:unzip(TruncList0),
    {RandState1, TruncList}.

-spec index_of(any(), [any()]) -> pos_integer().
index_of(Item, List) -> index_of(Item, List, 1).

index_of(_, [], _)  -> not_found;
index_of(Item, [Item|_], Index) -> Index;
index_of(Item, [_|Tl], Index) -> index_of(Item, Tl, Index+1).

verify_multisig(Artifact, Sigs, Keys) ->
    %% using the number of keys is safe for the total because keys
    %% comes directly out of the ledger rather than from the submitter.
    Total = length(Keys),
    lager:debug("sigs ~p keys ~p", [Sigs, Keys]),
    Votes = count_votes(Artifact, Keys, Sigs),
    Majority = majority(Total),
    lager:info("votes ~p, majority: ~p", [Votes, Majority]),
    Votes >= Majority.

count_votes(Artifact, MultiKeys, Proofs) ->
    %% fold over the proofs as they're likely to be shorter than the list of keys
    {_UnusedKeys, Count} = lists:foldl(fun(Proof, {Keys, Count}) ->
                                               case find_key(Proof, Artifact, Keys) of
                                                   undefined ->
                                                       {Keys, Count};
                                                   GoodKey ->
                                                       %% remove a matched key from the list so it can't doublesign
                                                       %% and to reduce the search space, then increment the count
                                                       {Keys -- [GoodKey], Count + 1}
                                               end
                                       end, {MultiKeys, 0}, Proofs),
    Count.

find_key(_, _, []) ->
    undefined;
find_key(Proof, Artifact, [Key|Keys]) ->
    case libp2p_crypto:verify(Artifact, Proof,
                              libp2p_crypto:bin_to_pubkey(Key)) of
        true ->
            %% return early
            Key;
        false ->
            find_key(Proof, Artifact, Keys)
    end.

-spec poc_per_hop_max_witnesses(Ledger :: blockchain_ledger_v1:ledger()) -> pos_integer().
poc_per_hop_max_witnesses(Ledger) ->
    case blockchain:config(?poc_per_hop_max_witnesses, Ledger) of
        {ok, N} -> N;
        _ ->
            %% Defaulted to 5 to preserve backward compatability
            ?POC_PER_HOP_MAX_WITNESSES
    end.

%%--------------------------------------------------------------------
%% @doc Given a list of tuples of zero arity functions that return a
%% boolean and error tuples, evaluate each function. If a function
%% returns `false' then immediately return the associated error tuple.
%% Otherwise, if all conditions evaluate as `true', return `ok'.
%% @end
%%--------------------------------------------------------------------
-spec fold_condition_checks([{Condition :: fun(() -> boolean()),
                              Error :: {error, any()}}]) -> ok | {error, any()}.
fold_condition_checks(Conditions) ->
    do_condition_check(Conditions, undefined, true).

do_condition_check(_Conditions, PrevErr, false) -> PrevErr;
do_condition_check([], _PrevErr, true) -> ok;
do_condition_check([{Condition, Error}|Tail], _PrevErr, true) ->
    do_condition_check(Tail, Error, Condition()).

majority(N) ->
    (N div 2) + 1.

%% ------------------------------------------------------------------
%% EUNIT Tests
%% ------------------------------------------------------------------
-ifdef(TEST).

serialize_deserialize_test() ->
    Hash = <<"123abc">>,
    ?assertEqual(Hash, deserialize_hash(serialize_hash(Hash))).

pmap_test() ->
    Input = lists:seq(1, 21),
    {Pids, Results} = lists:unzip(pmap(fun(E) -> {self(), E} end, Input, 6)),
    Map = lists:foldl(fun(E, A) ->
                        maps:update_with(E, fun(X) -> X + 1 end, 1, A)
                end, #{}, Pids),
    ?assertEqual(6, maps:size(Map)),
    ?assertEqual([3, 3, 3, 4, 4, 4], lists:sort(maps:values(Map))),
    ?assertEqual(Input, Results).

get_pubkeybin_sigfun_test() ->
    BaseDir = test_utils:tmp_dir("get_pubkeybin_sigfun_test"),
    {ok, Swarm} = start_swarm(get_pubkeybin_sigfun_test, BaseDir),
    {ok, PubKey, PayerSigFun, _} = libp2p_swarm:keys(Swarm),
    PubKeyBin = libp2p_crypto:pubkey_to_bin(PubKey),
    ?assertEqual({PubKeyBin, PayerSigFun}, get_pubkeybin_sigfun(Swarm)),
    libp2p_swarm:stop(Swarm),
    ok.

start_swarm(Name, BaseDir) ->
    SwarmOpts = [
        {libp2p_nat, [{enabled, false}]},
        {base_dir, BaseDir}
    ],
    application:ensure_all_started(throttle),
    libp2p_swarm:start(Name, SwarmOpts).

bitvector_roundtrip_test() ->
    L1 = [begin B = case rand:uniform(2) of 1 -> true; _ -> false end, {N,B} end || N <- lists:seq(1, 16)],
    L2 = [begin B = case rand:uniform(2) of 1 -> true; _ -> false end, {N,B} end || N <- lists:seq(1, 19)],
    L3 = [begin B = case rand:uniform(2) of 1 -> true; _ -> false end, {N,B} end || N <- lists:seq(1, 64)],
    L4 = [begin B = case rand:uniform(2) of 1 -> true; _ -> false end, {N,B} end || N <- lists:seq(1, 122)],

    M1 = maps:from_list(L1),
    M2 = maps:from_list(L2),
    M3 = maps:from_list(L3),
    M4 = maps:from_list(L4),

    ?assertEqual(M1, bitvector_to_map(16, map_to_bitvector(M1))),
    ?assertEqual(M2, bitvector_to_map(19, map_to_bitvector(M2))),
    ?assertEqual(M3, bitvector_to_map(64, map_to_bitvector(M3))),
    ?assertEqual(M4, bitvector_to_map(122, map_to_bitvector(M4))),
    ok.

oracle_keys_test() ->
    #{ public := RawEccPK } = libp2p_crypto:generate_keys(ecc_compact),
    #{ public := RawEdPK } = libp2p_crypto:generate_keys(ed25519),
    EccPK = libp2p_crypto:pubkey_to_bin(RawEccPK),
    EdPK = libp2p_crypto:pubkey_to_bin(RawEdPK),
    TestOracleKeys = keys_list_to_bin([EccPK, EdPK]),
    Results = bin_keys_to_list(TestOracleKeys),
    ?assertEqual([EccPK, EdPK], Results),
    Results1 = [ libp2p_crypto:bin_to_pubkey(K) || K <- Results ],
    ?assertEqual([RawEccPK, RawEdPK], Results1).

<<<<<<< HEAD
calculate_dc_amount_test() -> {
    timeout,
    30,
    fun() ->
        BaseDir = test_utils:tmp_dir("calculate_dc_amount_test"),
        Ledger = blockchain_ledger_v1:new(BaseDir),

        meck:new(blockchain_ledger_v1, [passthrough]),
        meck:expect(blockchain_ledger_v1, config, fun(_, _) ->
            {ok, 24}
        end),

        ?assertEqual(1, calculate_dc_amount(Ledger, 1)),
        ?assertEqual(1, calculate_dc_amount(Ledger, 23)),
        ?assertEqual(1, calculate_dc_amount(Ledger, 24)),
        ?assertEqual(2, calculate_dc_amount(Ledger, 25)),
        ?assertEqual(2, calculate_dc_amount(Ledger, 47)),
        ?assertEqual(2, calculate_dc_amount(Ledger, 48)),
        ?assertEqual(3, calculate_dc_amount(Ledger, 49)),

        meck:unload(blockchain_ledger_v1),
        test_utils:cleanup_tmp_dir(BaseDir)
    end
    }.
=======
staking_keys_to_mode_mappings_test() ->
    #{ public := RawEccPK1 } = libp2p_crypto:generate_keys(ecc_compact),
    #{ public := RawEccPK2 } = libp2p_crypto:generate_keys(ecc_compact),
    #{ public := RawEdPK } = libp2p_crypto:generate_keys(ed25519),
    EccPK1 = libp2p_crypto:pubkey_to_bin(RawEccPK1),
    EccPK2 = libp2p_crypto:pubkey_to_bin(RawEccPK2),
    EdPK = libp2p_crypto:pubkey_to_bin(RawEdPK),
    BinMappings = prop_to_bin([{EccPK1, <<"light">>}, {EccPK2, <<"nonconsensus">>}, {EdPK, <<"full">>}]),
    Results = bin_to_prop(BinMappings),
    ?assertEqual([{EccPK1, <<"light">>}, {EccPK2, <<"nonconsensus">>}, {EdPK, <<"full">>}], Results),
    Results1 = [ libp2p_crypto:bin_to_pubkey(K) || {K, _V} <- Results ],
    ?assertEqual([RawEccPK1, RawEccPK2, RawEdPK], Results1).

calculate_dc_amount_test() ->
    BaseDir = test_utils:tmp_dir("calculate_dc_amount_test"),
    Ledger = blockchain_ledger_v1:new(BaseDir),

    meck:new(blockchain_ledger_v1, [passthrough]),
    meck:expect(blockchain_ledger_v1, config, fun(_, _) ->
        {ok, 24}
    end),

    ?assertEqual(1, calculate_dc_amount(Ledger, 1)),
    ?assertEqual(1, calculate_dc_amount(Ledger, 23)),
    ?assertEqual(1, calculate_dc_amount(Ledger, 24)),
    ?assertEqual(2, calculate_dc_amount(Ledger, 25)),
    ?assertEqual(2, calculate_dc_amount(Ledger, 47)),
    ?assertEqual(2, calculate_dc_amount(Ledger, 48)),
    ?assertEqual(3, calculate_dc_amount(Ledger, 49)),

    meck:unload(blockchain_ledger_v1),
    test_utils:cleanup_tmp_dir(BaseDir).
>>>>>>> 158f996b

count_votes_test() ->
    #{ public := PubKey1, secret := SecKey1} = libp2p_crypto:generate_keys(ecc_compact),
    #{ public := PubKey2, secret := SecKey2} = libp2p_crypto:generate_keys(ecc_compact),
    #{ public := PubKey3, secret := SecKey3} = libp2p_crypto:generate_keys(ecc_compact),
    #{ public := PubKey4, secret := SecKey4} = libp2p_crypto:generate_keys(ecc_compact),

    PKeys = [libp2p_crypto:pubkey_to_bin(PK) || PK <- [PubKey1, PubKey2, PubKey3, PubKey4]],

    Artifact = crypto:strong_rand_bytes(10),

    Sigs = [ (libp2p_crypto:mk_sig_fun(SK))(Artifact) || SK <- [SecKey1, SecKey2, SecKey3, SecKey4] ],

    %% check signatures cannot be double counted
    ?assertEqual(4, count_votes(Artifact, PKeys, Sigs)),
    ?assertEqual(4, count_votes(Artifact, PKeys, Sigs ++ [hd(Sigs)])),
    ?assertEqual(3, count_votes(Artifact, PKeys, tl(Sigs) ++ tl(Sigs))),

    %% check signatures from existing keys cannot be counted
    DupSig = (libp2p_crypto:mk_sig_fun(SecKey2))(Artifact),
    ?assertEqual(3, count_votes(Artifact, PKeys, tl(Sigs) ++ [DupSig])),

    %% check signatures from unknown keys do not count
    #{ public := PubKey5, secret := SecKey5} = libp2p_crypto:generate_keys(ecc_compact),
    ExtraSig = (libp2p_crypto:mk_sig_fun(SecKey5))(Artifact),
    ?assertEqual(4, count_votes(Artifact, PKeys, Sigs ++ [ExtraSig])),

    %% check adding the unknown key to the list does work
    ?assertEqual(5, count_votes(Artifact, PKeys ++ [libp2p_crypto:pubkey_to_bin(PubKey5)], Sigs ++ [ExtraSig])),
    ok.

fold_condition_checks_good_test() ->
    Conditions = [{fun() -> true end, {error, true_isnt_true}},
                  {fun() -> 100 > 10 end, {error, one_hundred_greater_than_10}},
                  {fun() -> <<"blort">> == <<"blort">> end, {error, blort_isnt_blort}}],
    ?assertEqual(ok, fold_condition_checks(Conditions)).

fold_condition_checks_bad_test() ->
    Bad = [{fun() -> true end, {error, true_isnt_true}},
           {fun() -> 10 > 100 end, {error, '10_not_greater_than_100'}},
           {fun() -> <<"blort">> == <<"blort">> end, {error, blort_isnt_blort}}],
    ?assertEqual({error, '10_not_greater_than_100'}, fold_condition_checks(Bad)).

-endif.<|MERGE_RESOLUTION|>--- conflicted
+++ resolved
@@ -586,32 +586,6 @@
     Results1 = [ libp2p_crypto:bin_to_pubkey(K) || K <- Results ],
     ?assertEqual([RawEccPK, RawEdPK], Results1).
 
-<<<<<<< HEAD
-calculate_dc_amount_test() -> {
-    timeout,
-    30,
-    fun() ->
-        BaseDir = test_utils:tmp_dir("calculate_dc_amount_test"),
-        Ledger = blockchain_ledger_v1:new(BaseDir),
-
-        meck:new(blockchain_ledger_v1, [passthrough]),
-        meck:expect(blockchain_ledger_v1, config, fun(_, _) ->
-            {ok, 24}
-        end),
-
-        ?assertEqual(1, calculate_dc_amount(Ledger, 1)),
-        ?assertEqual(1, calculate_dc_amount(Ledger, 23)),
-        ?assertEqual(1, calculate_dc_amount(Ledger, 24)),
-        ?assertEqual(2, calculate_dc_amount(Ledger, 25)),
-        ?assertEqual(2, calculate_dc_amount(Ledger, 47)),
-        ?assertEqual(2, calculate_dc_amount(Ledger, 48)),
-        ?assertEqual(3, calculate_dc_amount(Ledger, 49)),
-
-        meck:unload(blockchain_ledger_v1),
-        test_utils:cleanup_tmp_dir(BaseDir)
-    end
-    }.
-=======
 staking_keys_to_mode_mappings_test() ->
     #{ public := RawEccPK1 } = libp2p_crypto:generate_keys(ecc_compact),
     #{ public := RawEccPK2 } = libp2p_crypto:generate_keys(ecc_compact),
@@ -625,26 +599,30 @@
     Results1 = [ libp2p_crypto:bin_to_pubkey(K) || {K, _V} <- Results ],
     ?assertEqual([RawEccPK1, RawEccPK2, RawEdPK], Results1).
 
-calculate_dc_amount_test() ->
-    BaseDir = test_utils:tmp_dir("calculate_dc_amount_test"),
-    Ledger = blockchain_ledger_v1:new(BaseDir),
-
-    meck:new(blockchain_ledger_v1, [passthrough]),
-    meck:expect(blockchain_ledger_v1, config, fun(_, _) ->
-        {ok, 24}
-    end),
-
-    ?assertEqual(1, calculate_dc_amount(Ledger, 1)),
-    ?assertEqual(1, calculate_dc_amount(Ledger, 23)),
-    ?assertEqual(1, calculate_dc_amount(Ledger, 24)),
-    ?assertEqual(2, calculate_dc_amount(Ledger, 25)),
-    ?assertEqual(2, calculate_dc_amount(Ledger, 47)),
-    ?assertEqual(2, calculate_dc_amount(Ledger, 48)),
-    ?assertEqual(3, calculate_dc_amount(Ledger, 49)),
-
-    meck:unload(blockchain_ledger_v1),
-    test_utils:cleanup_tmp_dir(BaseDir).
->>>>>>> 158f996b
+calculate_dc_amount_test() ->{
+    timeout,
+    30,
+    fun() ->
+        BaseDir = test_utils:tmp_dir("calculate_dc_amount_test"),
+        Ledger = blockchain_ledger_v1:new(BaseDir),
+
+        meck:new(blockchain_ledger_v1, [passthrough]),
+        meck:expect(blockchain_ledger_v1, config, fun(_, _) ->
+            {ok, 24}
+        end),
+
+        ?assertEqual(1, calculate_dc_amount(Ledger, 1)),
+        ?assertEqual(1, calculate_dc_amount(Ledger, 23)),
+        ?assertEqual(1, calculate_dc_amount(Ledger, 24)),
+        ?assertEqual(2, calculate_dc_amount(Ledger, 25)),
+        ?assertEqual(2, calculate_dc_amount(Ledger, 47)),
+        ?assertEqual(2, calculate_dc_amount(Ledger, 48)),
+        ?assertEqual(3, calculate_dc_amount(Ledger, 49)),
+
+        meck:unload(blockchain_ledger_v1),
+        test_utils:cleanup_tmp_dir(BaseDir)
+    end
+    }.
 
 count_votes_test() ->
     #{ public := PubKey1, secret := SecKey1} = libp2p_crypto:generate_keys(ecc_compact),
